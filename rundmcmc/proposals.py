--- conflicted
+++ resolved
@@ -1,9 +1,4 @@
 import random
-<<<<<<< HEAD
-=======
-
-import networkx
->>>>>>> 5c28094f
 
 
 def propose_random_flip(partition):
@@ -13,25 +8,12 @@
     :returns: a dictionary with the flipped node mapped to its new assignment
 
     """
-<<<<<<< HEAD
     # self loop
     numEdges = 2.0 * len(partition['cut_edges'])
     if random.random() < 1.0 - (numEdges * 1.0 / partition.max_edge_cuts):
         return dict()
 
-    edge = random.choice(tuple(partition['cut_edges']))
-    index = random.choice((0, 1))
-
-    flipped_node, other_node = edge[index], edge[1 - index]
-
-    flip = {flipped_node: partition.assignment[other_node]}
-=======
     flip = propose_random_flip_no_loops(partition)
-    # self loop
-    numEdges = 2.0 * len(partition['cut_edges'])
-    if random.random() < 1.0 - (numEdges * 1.0 / partition.max_edge_cuts):
-        flip = dict()
->>>>>>> 5c28094f
 
     # checks for a frozen nodes field and self loops if the value has
     # been set to 1
