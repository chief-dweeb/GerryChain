--- conflicted
+++ resolved
@@ -1,6 +1,7 @@
+import json
+
 import geopandas as gp
 import networkx.readwrite
-<<<<<<< HEAD
 
 from rundmcmc.chain import MarkovChain
 from rundmcmc.make_graph import add_data_to_graph, get_assignment_dict
@@ -13,7 +14,11 @@
 
 def example_partition():
     df = gp.read_file("./testData/mo_cleaned_vtds.shp")
-    graph = networkx.readwrite.read_gpickle('example_graph.gpickle')
+
+    with open("./testData/MO_graph.json") as f:
+        graph_json = json.load(f)
+    graph = networkx.readwrite.json_graph.adjacency_graph(graph_json)
+
     assignment = get_assignment_dict(df, "GEOID10", "CD")
 
     add_data_to_graph(df, graph, ['PR_DV08', 'PR_RV08'], id_col='GEOID10')
@@ -33,25 +38,9 @@
     print("")
     for name, score in scores.items():
         print(f"{name}: {score(partition, 'PR_DV08%')}")
-=======
-import json
-
-from rundmcmc.chain import MarkovChain
-from rundmcmc.make_graph import get_assignment_dict
-from rundmcmc.partition import Partition, propose_random_flip
-from rundmcmc.scores import mean_median
-from rundmcmc.updaters import cut_edges, tally_factory
-from rundmcmc.validity import Validator, contiguous
->>>>>>> 2a3434db
 
 
 def main():
-    # Sketch:
-    #   1. Load dataframe.
-    #   2. Construct neighbor information.
-    #   3. Make a graph from this.
-    #   4. Throw attributes into graph.
-<<<<<<< HEAD
     initial_partition = example_partition()
 
     chain = MarkovChain(propose_random_flip, Validator([contiguous]), always_accept,
@@ -62,27 +51,6 @@
         'Mean-Median': mean_median,
         'Mean-Thirdian': mean_thirdian
     }
-=======
-    df = gp.read_file("./testData/mo_cleaned_vtds.shp")
-
-    with open("./testData/MO_graph.json") as f:
-        graph_json = json.load(f)
-
-    graph = networkx.readwrite.json_graph.adjacency_graph(graph_json)
-    assignment = get_assignment_dict(df, "GEOID10", "CD")
-
-    updaters = {'area': tally_factory('ALAND10', alias='area'), 'cut_edges': cut_edges}
-    initial_partition = Partition(graph, assignment, updaters)
-
-    validator = Validator([contiguous])
-    accept = lambda x: True
-
-    chain = MarkovChain(propose_random_flip, validator, accept,
-                        initial_partition, total_steps=100)
-
-    for state in chain:
-        print(mean_median(state, data_column='area'))
->>>>>>> 2a3434db
 
     for partition in chain:
         print_summary(partition, scores)
