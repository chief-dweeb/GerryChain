import json

import geopandas as gp
import networkx.readwrite

from rundmcmc.defaults import BasicChain
from rundmcmc.make_graph import add_data_to_graph, get_assignment_dict
from rundmcmc.partition import Partition
<<<<<<< HEAD
from rundmcmc.proposals import propose_random_flip
from rundmcmc.scores import efficiency_gap, mean_median, mean_thirdian
from rundmcmc.updaters import cut_edges, votes_updaters, county_splits
from rundmcmc.validity import Validator, single_flip_contiguous, refuse_new_splits
=======
from rundmcmc.scores import mean_median, mean_thirdian
from rundmcmc.updaters import Tally, cut_edges, votes_updaters
>>>>>>> a00ad871


def example_partition():
    df = gp.read_file("./testData/mo_cleaned_vtds.shp")

    with open("./testData/MO_graph.json") as f:
        graph_json = json.load(f)

    graph = networkx.readwrite.json_graph.adjacency_graph(graph_json)

    assignment = get_assignment_dict(df, "GEOID10", "CD")

<<<<<<< HEAD
    add_data_to_graph(df, graph, ['PR_DV08', 'PR_RV08', "COUNTYFP10"], id_col='GEOID10')

    updaters = {
        **votes_updaters(['PR_DV08', 'PR_RV08'], election_name='08'),
        'cut_edges': cut_edges,
        'counties': county_splits("counties", "COUNTYFP10")
=======
    add_data_to_graph(df, graph, ['PR_DV08', 'PR_RV08', 'POP100'], id_col='GEOID10')

    updaters = {
        **votes_updaters(['PR_DV08', 'PR_RV08'], election_name='08'),
        'population': Tally('POP100', alias='population'),
        'cut_edges': cut_edges
>>>>>>> a00ad871
    }

    return Partition(graph, assignment, updaters)


def print_summary(partition, scores):
    print("")
    for name, score in scores.items():
        print(f"{name}: {score(partition, 'PR_DV08%')}")


def main():
    initial_partition = example_partition()

<<<<<<< HEAD
    validator = Validator([single_flip_contiguous, refuse_new_splits("counties")])
    chain = MarkovChain(propose_random_flip, validator, always_accept,
                        initial_partition, total_steps=1000)
=======
    chain = BasicChain(initial_partition, total_steps=100)
>>>>>>> a00ad871

    scores = {
        'Mean-Median': mean_median,
        'Mean-Thirdian': mean_thirdian
    }

    test_counties = ["007", "099", "205", "127"]
    for partition in chain:
        print_summary(partition, scores)
        for county in test_counties:
            info = partition["counties"][county]
            print("county {}: {} ({})".format(county, info.split, info.contains))


if __name__ == "__main__":
    main()<|MERGE_RESOLUTION|>--- conflicted
+++ resolved
@@ -6,15 +6,10 @@
 from rundmcmc.defaults import BasicChain
 from rundmcmc.make_graph import add_data_to_graph, get_assignment_dict
 from rundmcmc.partition import Partition
-<<<<<<< HEAD
 from rundmcmc.proposals import propose_random_flip
 from rundmcmc.scores import efficiency_gap, mean_median, mean_thirdian
-from rundmcmc.updaters import cut_edges, votes_updaters, county_splits
+from rundmcmc.updaters import Tally, cut_edges, votes_updaters, county_splits
 from rundmcmc.validity import Validator, single_flip_contiguous, refuse_new_splits
-=======
-from rundmcmc.scores import mean_median, mean_thirdian
-from rundmcmc.updaters import Tally, cut_edges, votes_updaters
->>>>>>> a00ad871
 
 
 def example_partition():
@@ -26,22 +21,14 @@
     graph = networkx.readwrite.json_graph.adjacency_graph(graph_json)
 
     assignment = get_assignment_dict(df, "GEOID10", "CD")
-
-<<<<<<< HEAD
-    add_data_to_graph(df, graph, ['PR_DV08', 'PR_RV08', "COUNTYFP10"], id_col='GEOID10')
-
-    updaters = {
-        **votes_updaters(['PR_DV08', 'PR_RV08'], election_name='08'),
-        'cut_edges': cut_edges,
-        'counties': county_splits("counties", "COUNTYFP10")
-=======
-    add_data_to_graph(df, graph, ['PR_DV08', 'PR_RV08', 'POP100'], id_col='GEOID10')
+    
+    add_data_to_graph(df, graph, ['PR_DV08', 'PR_RV08', 'POP100', 'COUNTYFP10'], id_col='GEOID10')
 
     updaters = {
         **votes_updaters(['PR_DV08', 'PR_RV08'], election_name='08'),
         'population': Tally('POP100', alias='population'),
         'cut_edges': cut_edges
->>>>>>> a00ad871
+        'counties': county_splits("counties", "COUNTYFP10")
     }
 
     return Partition(graph, assignment, updaters)
@@ -55,15 +42,10 @@
 
 def main():
     initial_partition = example_partition()
-
-<<<<<<< HEAD
+    
     validator = Validator([single_flip_contiguous, refuse_new_splits("counties")])
     chain = MarkovChain(propose_random_flip, validator, always_accept,
                         initial_partition, total_steps=1000)
-=======
-    chain = BasicChain(initial_partition, total_steps=100)
->>>>>>> a00ad871
-
     scores = {
         'Mean-Median': mean_median,
         'Mean-Thirdian': mean_thirdian
