--- conflicted
+++ resolved
@@ -3,22 +3,13 @@
 
 requirements = [
     # package requirements go here
-<<<<<<< HEAD
 #    'pandas',
     "networkx",
 #    "geopandas",
 #    "pysal",
 #    "matplotlib",
-#    "psutil"
-=======
-    "pandas",
-    "networkx",
-    "geopandas",
-    "pysal",
-    "matplotlib",
-    "psutil",
-    "utm"
->>>>>>> e29fac32
+#    "psutil",
+#    "utm"
 ]
 
 setup(
