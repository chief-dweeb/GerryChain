from setuptools import setup
import versioneer

requirements = [
    # package requirements go here
    'pandas',
<<<<<<< HEAD
    'networkx',
    'geopandas',
    'pysal',
    'matplotlib'
=======
    "networkx",
    "geopandas",
    "pysal",
    "matplotlib",
>>>>>>> 0edcac33
]

setup(
    name='RunDMCMC',
    description="Short description",
    author="Metric Geometry and Gerrymandering Group",
    author_email='gerrymandr@gmail.com',
    url='https://github.com/gerrymandr/RunDMCMC',
    packages=['rundmcmc'],
    version=versioneer.get_version(),
    cmdclass=versioneer.get_cmdclass(),
    entry_points={
        'console_scripts': [
            'rundmcmc=rundmcmc.__main__:main'
        ]
    },
    install_requires=requirements,
    keywords='RunDMCMC',
    classifiers=[
        'Programming Language :: Python :: 2.7',
        'Programming Language :: Python :: 3.6',
    ]
)<|MERGE_RESOLUTION|>--- conflicted
+++ resolved
@@ -4,17 +4,10 @@
 requirements = [
     # package requirements go here
     'pandas',
-<<<<<<< HEAD
-    'networkx',
-    'geopandas',
-    'pysal',
-    'matplotlib'
-=======
     "networkx",
     "geopandas",
     "pysal",
     "matplotlib",
->>>>>>> 0edcac33
 ]
 
 setup(
